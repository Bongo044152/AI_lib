--- conflicted
+++ resolved
@@ -30,18 +30,6 @@
 from .types.ModelLists import Claude_model_types
 from .types import ModelIn, ModelOut
 
-<<<<<<< HEAD
-# Load API key from .env
-load_dotenv(env_path)
-API_KEY = os.getenv("ANTHROPIC_API_KEY")
-if not API_KEY:
-    raise RuntimeError("ANTHROPIC_API_KEY is required in environment")
-
-# Initialize global client for Anthropic API
-client = anthropic.Anthropic(api_key=API_KEY)
-
-=======
->>>>>>> a1a0d740
 
 class ClaudeOption(BaseOption):
     """
@@ -76,21 +64,6 @@
         assert max_tokens >= 1024, "max_tokens too small; must be at least 1024"
         return max_tokens
 
-<<<<<<< HEAD
-    def to_dict(self) -> Dict[str, Any]:
-        """
-        Serialize options to API payload.
-        """
-        res = {
-            "model": self.model,
-            "temperature": self.temperature,
-            "max_tokens": self.max_tokens,
-            "stream": self.stream,
-        }
-        return res
-
-=======
->>>>>>> a1a0d740
     def __repr__(self) -> str:
         return (
             f"<ClaudeOption(model={self.model}, temperature={self.temperature}, "
